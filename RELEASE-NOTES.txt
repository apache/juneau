--- conflicted
+++ resolved
@@ -20,13 +20,10 @@
     * Bump org.apache:apache from 34 to 35 #220.
     * Bump org.eclipse.jgit:org.eclipse.jgit from 7.2.1.202505142326-r to 7.3.0.202506031305-r #221.
     * Bump jetty.version from 12.0.21 to 12.0.23 #222.
-<<<<<<< HEAD
+    * Bump org.junit.vintage:junit-vintage-engine from 5.12.2 to 5.13.3 #223.
     * Annotations associated with a subclass of org.apache.juneau.annotation.AnnotationBuilder that didn't carry an `String[] description()` attribute now do.
         For example: org.apache.juneau.http.annotation.Path.
         The current use case is for developers to further annotate their code with documentation.
-=======
-    * Bump org.junit.vintage:junit-vintage-engine from 5.12.2 to 5.13.3 #223.
->>>>>>> 2f7084cc
 
 Release Notes - Juneau - Version 9.1.0
 
